"""
Generic caching system for plugin registries.

Provides unified caching for both function registries (Pattern B) and
metaclass registries (Pattern A), eliminating code duplication and
ensuring consistent cache behavior across the codebase.

Architecture:
- RegistryCacheManager: Generic cache manager for any registry type
- Supports version validation, age-based invalidation, mtime checking
- JSON-based serialization with custom serializers/deserializers
- XDG-compliant cache locations

Usage:
    # For function registries
    cache_mgr = RegistryCacheManager(
        cache_name="scikit_image_functions",
        version_getter=lambda: skimage.__version__,
        serializer=serialize_function_metadata,
        deserializer=deserialize_function_metadata
    )
    
    # For metaclass registries
    cache_mgr = RegistryCacheManager(
        cache_name="microscope_handlers",
        version_getter=lambda: openhcs.__version__,
        serializer=serialize_plugin_class,
        deserializer=deserialize_plugin_class
    )
"""

import json
import logging
import time
from pathlib import Path
from typing import Dict, Any, Optional, Callable, TypeVar, Generic
from dataclasses import dataclass

<<<<<<< HEAD
=======
try:
    from openhcs.core.xdg_paths import get_cache_file_path
except ImportError:
    # Fallback for when openhcs is not available
    def get_cache_file_path(filename: str) -> Path:
        """Fallback cache file path when openhcs is not available."""
        from . import _home
        cache_dir = Path(_home.get_home_dir()) / ".cache" / "metaclass_registry"
        cache_dir.mkdir(parents=True, exist_ok=True)
        return cache_dir / filename

>>>>>>> 83b1454d
logger = logging.getLogger(__name__)


def get_cache_file_path(cache_name: str) -> Path:
    """
    Get XDG-compliant cache file path.

    Args:
        cache_name: Name of the cache file

    Returns:
        Path to cache file in XDG cache directory
    """
    import os

    # Use XDG_CACHE_HOME if set, otherwise default to ~/.cache
    cache_home = os.environ.get('XDG_CACHE_HOME')
    if not cache_home:
        cache_home = Path.home() / '.cache'
    else:
        cache_home = Path(cache_home)

    # Create metaclass-registry subdirectory
    cache_dir = cache_home / 'metaclass-registry'
    cache_dir.mkdir(parents=True, exist_ok=True)

    return cache_dir / cache_name

T = TypeVar('T')  # Generic type for cached items


@dataclass
class CacheConfig:
    """Configuration for registry caching behavior."""
    max_age_days: int = 7  # Maximum cache age before invalidation
    check_mtimes: bool = False  # Check file modification times
    cache_version: str = "1.0"  # Cache format version


class RegistryCacheManager(Generic[T]):
    """
    Generic cache manager for plugin registries.
    
    Handles caching, validation, and reconstruction of registry data
    with support for version checking, age-based invalidation, and
    custom serialization.
    
    Type Parameters:
        T: Type of items being cached (e.g., FunctionMetadata, Type[Plugin])
    """
    
    def __init__(
        self,
        cache_name: str,
        version_getter: Callable[[], str],
        serializer: Callable[[T], Dict[str, Any]],
        deserializer: Callable[[Dict[str, Any]], T],
        config: Optional[CacheConfig] = None
    ):
        """
        Initialize cache manager.
        
        Args:
            cache_name: Name for the cache file (e.g., "microscope_handlers")
            version_getter: Function that returns current version string
            serializer: Function to serialize item to JSON-compatible dict
            deserializer: Function to deserialize dict back to item
            config: Optional cache configuration
        """
        self.cache_name = cache_name
        self.version_getter = version_getter
        self.serializer = serializer
        self.deserializer = deserializer
        self.config = config or CacheConfig()
        self._cache_path = get_cache_file_path(f"{cache_name}.json")
    
    def load_cache(self) -> Optional[Dict[str, T]]:
        """
        Load cached items with validation.
        
        Returns:
            Dictionary of cached items, or None if cache is invalid
        """
        if not self._cache_path.exists():
            logger.debug(f"No cache found for {self.cache_name}")
            return None
        
        try:
            with open(self._cache_path, 'r') as f:
                cache_data = json.load(f)
        except json.JSONDecodeError:
            logger.warning(f"Corrupt cache file {self._cache_path}, rebuilding")
            self._cache_path.unlink(missing_ok=True)
            return None
        
        # Validate cache version
        if cache_data.get('cache_version') != self.config.cache_version:
            logger.debug(f"Cache version mismatch for {self.cache_name}")
            return None
        
        # Validate library/package version
        cached_version = cache_data.get('version', 'unknown')
        current_version = self.version_getter()
        if cached_version != current_version:
            logger.info(
                f"{self.cache_name} version changed "
                f"({cached_version} → {current_version}) - cache invalid"
            )
            return None
        
        # Validate cache age
        cache_timestamp = cache_data.get('timestamp', 0)
        cache_age_days = (time.time() - cache_timestamp) / (24 * 3600)
        if cache_age_days > self.config.max_age_days:
            logger.debug(
                f"Cache for {self.cache_name} is {cache_age_days:.1f} days old - rebuilding"
            )
            return None
        
        # Validate file mtimes if configured
        if self.config.check_mtimes and 'file_mtimes' in cache_data:
            if not self._validate_mtimes(cache_data['file_mtimes']):
                logger.debug(f"File modifications detected for {self.cache_name}")
                return None
        
        # Deserialize items
        items = {}
        for key, item_data in cache_data.get('items', {}).items():
            try:
                items[key] = self.deserializer(item_data)
            except Exception as e:
                logger.warning(f"Failed to deserialize {key} from cache: {e}")
                return None  # Invalidate entire cache on any deserialization error
        
        logger.info(f"✅ Loaded {len(items)} items from {self.cache_name} cache")
        return items
    
    def save_cache(
        self,
        items: Dict[str, T],
        file_mtimes: Optional[Dict[str, float]] = None
    ) -> None:
        """
        Save items to cache.
        
        Args:
            items: Dictionary of items to cache
            file_mtimes: Optional dict of file paths to modification times
        """
        cache_data = {
            'cache_version': self.config.cache_version,
            'version': self.version_getter(),
            'timestamp': time.time(),
            'items': {}
        }
        
        # Add file mtimes if provided
        if file_mtimes:
            cache_data['file_mtimes'] = file_mtimes
        
        # Serialize items
        for key, item in items.items():
            try:
                cache_data['items'][key] = self.serializer(item)
            except Exception as e:
                logger.warning(f"Failed to serialize {key} for cache: {e}")
        
        # Save to disk
        try:
            self._cache_path.parent.mkdir(parents=True, exist_ok=True)
            with open(self._cache_path, 'w') as f:
                json.dump(cache_data, f, indent=2)
            logger.info(f"💾 Saved {len(items)} items to {self.cache_name} cache")
        except Exception as e:
            logger.warning(f"Failed to save {self.cache_name} cache: {e}")
    
    def clear_cache(self) -> None:
        """Clear the cache file."""
        if self._cache_path.exists():
            self._cache_path.unlink()
            logger.info(f"🧹 Cleared {self.cache_name} cache")
    
    def _validate_mtimes(self, cached_mtimes: Dict[str, float]) -> bool:
        """
        Validate that file modification times haven't changed.
        
        Args:
            cached_mtimes: Dictionary of file paths to cached mtimes
            
        Returns:
            True if all mtimes match, False if any file changed
        """
        for file_path, cached_mtime in cached_mtimes.items():
            path = Path(file_path)
            if not path.exists():
                return False  # File was deleted
            
            current_mtime = path.stat().st_mtime
            if abs(current_mtime - cached_mtime) > 1.0:  # 1 second tolerance
                return False  # File was modified
        
        return True


# Serializers for metaclass registries (Pattern A)

def serialize_plugin_class(plugin_class: type) -> Dict[str, Any]:
    """
    Serialize a plugin class to JSON-compatible dict.
    
    Args:
        plugin_class: Plugin class to serialize
        
    Returns:
        Dictionary with module and class name
    """
    return {
        'module': plugin_class.__module__,
        'class_name': plugin_class.__name__,
        'qualname': plugin_class.__qualname__
    }


def deserialize_plugin_class(data: Dict[str, Any]) -> type:
    """
    Deserialize a plugin class from JSON-compatible dict.
    
    Args:
        data: Dictionary with module and class name
        
    Returns:
        Reconstructed plugin class
        
    Raises:
        ImportError: If module cannot be imported
        AttributeError: If class not found in module
    """
    import importlib
    
    module = importlib.import_module(data['module'])
    plugin_class = getattr(module, data['class_name'])
    return plugin_class


def get_package_file_mtimes(package_path: str) -> Dict[str, float]:
    """
    Get modification times for all Python files in a package.
    
    Args:
        package_path: Package path (e.g., "openhcs.microscopes")
        
    Returns:
        Dictionary mapping file paths to modification times
    """
    import importlib
    from pathlib import Path
    
    try:
        pkg = importlib.import_module(package_path)
        pkg_dir = Path(pkg.__file__).parent
        
        mtimes = {}
        for py_file in pkg_dir.rglob("*.py"):
            if not py_file.name.startswith('_'):  # Skip __pycache__, etc.
                mtimes[str(py_file)] = py_file.stat().st_mtime
        
        return mtimes
    except Exception as e:
        logger.warning(f"Failed to get mtimes for {package_path}: {e}")
        return {}
<|MERGE_RESOLUTION|>--- conflicted
+++ resolved
@@ -36,8 +36,6 @@
 from typing import Dict, Any, Optional, Callable, TypeVar, Generic
 from dataclasses import dataclass
 
-<<<<<<< HEAD
-=======
 try:
     from openhcs.core.xdg_paths import get_cache_file_path
 except ImportError:
@@ -49,34 +47,7 @@
         cache_dir.mkdir(parents=True, exist_ok=True)
         return cache_dir / filename
 
->>>>>>> 83b1454d
 logger = logging.getLogger(__name__)
-
-
-def get_cache_file_path(cache_name: str) -> Path:
-    """
-    Get XDG-compliant cache file path.
-
-    Args:
-        cache_name: Name of the cache file
-
-    Returns:
-        Path to cache file in XDG cache directory
-    """
-    import os
-
-    # Use XDG_CACHE_HOME if set, otherwise default to ~/.cache
-    cache_home = os.environ.get('XDG_CACHE_HOME')
-    if not cache_home:
-        cache_home = Path.home() / '.cache'
-    else:
-        cache_home = Path(cache_home)
-
-    # Create metaclass-registry subdirectory
-    cache_dir = cache_home / 'metaclass-registry'
-    cache_dir.mkdir(parents=True, exist_ok=True)
-
-    return cache_dir / cache_name
 
 T = TypeVar('T')  # Generic type for cached items
 
